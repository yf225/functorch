// Copyright (c) Facebook, Inc. and its affiliates.
// All rights reserved.
//
// This source code is licensed under the BSD-style license found in the
// LICENSE file in the root directory of this source tree.

#include <ATen/ATen.h>
#include <functorch/csrc/DynamicLayer.h>
#include <functorch/csrc/BatchRulesHelper.h>

namespace at {
namespace functorch {

void check_randomness(std::string randomness) {
  TORCH_CHECK(
    randomness != "error",
    "vmap: called random operation while in randomness error mode. Please either use the "
    "'same' or 'different' randomness flags on vmap or perform the randomness operation out of vmap"
  );
}

template <typename F, F Func, typename... ExtraArgs>
Tensor random_batching_rule(IntArrayRef shape, ExtraArgs... extra_args) {
  c10::impl::ExcludeDispatchKeyGuard guard(kVmapModeKey);
  auto maybe_layer = maybeCurrentDynamicLayer();
  VmapDimVector shapeVec(shape.begin(), shape.end());
  shapeVec.insert(shapeVec.begin(), maybe_layer->batchSize());
  std::string randomness = maybe_layer->randomness();
  check_randomness(randomness);
  if (randomness == "different") {
    return makeBatched(Func(shapeVec, std::forward<ExtraArgs>(extra_args)...), 0, maybe_layer->layerId());
  } else {
    return Func(shape, std::forward<ExtraArgs>(extra_args)...);
  }
}

<<<<<<< HEAD
template <typename F, F Func, typename T0, typename T1, typename... ExtraArgs>
Tensor rand_two_leading_scalars_batching_rule(T0 scalar0, T1 scalar1, IntArrayRef shape, ExtraArgs... extra_args) {
    c10::impl::ExcludeDispatchKeyGuard guard(kVmapModeKey);
    auto maybe_layer = maybeCurrentDynamicLayer();
    VmapDimVector shapeVec(shape.begin(), shape.end());
    shapeVec.insert(shapeVec.begin(), maybe_layer->batchSize());
    if (maybe_layer->useBatchedRandom()) {
      return makeBatched(Func(scalar0, scalar1, shapeVec, std::forward<ExtraArgs>(extra_args)...), 0, maybe_layer->layerId());
    } else {
      const auto res = Func(scalar0, scalar1, shape, std::forward<ExtraArgs>(extra_args)...);
      return makeBatched(res.unsqueeze(0).expand(shapeVec), 0, maybe_layer->layerId());
    }
=======
template <typename F, F Func, typename... ExtraArgs>
Tensor& random_inplace_batching_rule(Tensor& self, ExtraArgs... extra_args) {
  c10::impl::ExcludeDispatchKeyGuard guard(kVmapModeKey);
  auto maybe_layer = maybeCurrentDynamicLayer();
  const auto cur_level = maybe_layer->layerId();
  Tensor self_value;
  optional<int64_t> self_bdim;
  std::tie(self_value, self_bdim) = unwrapTensorAtLevel(self, cur_level);
  self_value = moveBatchDimToFront(self_value, self_bdim);
  std::string randomness = maybe_layer->randomness();
  check_randomness(randomness);
  TORCH_CHECK(
    !(randomness == "different" && !self_bdim),
    "cannot ask for different inplace randomness on an unbatched tensor. This will appear like same randomness");
  if (randomness == "same" && self_bdim) {
    auto intermediate = empty(self.sizes(), self.options());
    Func(intermediate, std::forward<ExtraArgs>(extra_args)...);
    self.copy_(intermediate); // batching should make this just work out...
    return self;
  } else {
    Func(self_value, std::forward<ExtraArgs>(extra_args)...);
    return self;
  }
>>>>>>> c849d0eb
}

template <typename F, F Func, typename... ExtraArgs>
Tensor randperm_batching_rule(int64_t n, ExtraArgs... extra_args) {
  c10::impl::ExcludeDispatchKeyGuard guard(kVmapModeKey);
  auto maybe_layer = maybeCurrentDynamicLayer();
  auto const batch_size = maybe_layer->batchSize();
  std::string randomness = maybe_layer->randomness();
  check_randomness(randomness);
  if (randomness == "different") {
    std::vector<at::Tensor> stackedList(batch_size);
    stackedList.reserve(batch_size);
    for (int64_t idx = 0; idx < batch_size; ++idx) {
      // since this is done in a loop, need to pass by reference for generator to update
      stackedList[idx] = Func(n, extra_args...);
    }
    return makeBatched(at::stack(stackedList), 0, maybe_layer->layerId());
  } else {
    const auto res = Func(n, std::forward<ExtraArgs>(extra_args)...);
    return makeBatched(res.unsqueeze(0).expand({batch_size, n}), 0, maybe_layer->layerId());
  }
}

template <typename A, A a, typename C>
struct RandomBatchRuleHelper;

template <typename F, F Func, typename T1, typename... T>
struct RandomBatchRuleHelper<F, Func, typelist<T1, T...>> {
  static Tensor apply(IntArrayRef shape, T... extra_args) {
    return random_batching_rule<F, Func, T...>(shape, std::forward<T>(extra_args)...);
  }
};

template <typename F, F Func, typename... T>
Tensor rand_int_wrapper(IntArrayRef shape, int64_t high, T... extra_args) {
  return Func(high, shape, std::forward<T>(extra_args)...);
}

template <typename A, A a, typename C>
struct RandomInplaceBatchRuleHelper;

template <typename F, F Func, typename T1, typename... T>
struct RandomInplaceBatchRuleHelper<F, Func, typelist<T1, T...>> {
  static Tensor& apply(Tensor& self, T... extra_args) {
    return random_inplace_batching_rule<F, Func, T...>(self, std::forward<T>(extra_args)...);
  }
};

template <typename A, A a, typename C>
struct RandIntBatchRuleHelper;

template <typename F, F Func, typename T1, typename T2, typename... T>
struct RandIntBatchRuleHelper<F, Func, typelist<T1, T2, T...>> {
  static Tensor apply(int64_t high, IntArrayRef shape, T... extra_args) {
    return random_batching_rule<decltype(&rand_int_wrapper<F, Func, T...>),
                                &rand_int_wrapper<F, Func, T...>,
                                int64_t, T...>(shape, high, std::forward<T>(extra_args)...);
  }
};

template <typename F, F Func, typename... T>
Tensor rand_int_low_wrapper(IntArrayRef shape, int64_t high, int64_t low, T... extra_args) {
  return Func(high, low, shape, std::forward<T>(extra_args)...);
}

template <typename A, A a, typename C>
struct RandTwoLeadingScalarsBatchRuleHelper;

<<<<<<< HEAD
template <typename F, F Func, typename T0, typename T1, typename T2, typename... T>
struct RandTwoLeadingScalarsBatchRuleHelper<F, Func, typelist<T0, T1, T2, T...>> {
  static Tensor apply(T0 scalar0, T1 scalar1, IntArrayRef shape, T... extra_args) {
    return rand_two_leading_scalars_batching_rule<F, Func, T0, T1, T...>(scalar0, scalar1, shape, std::forward<T>(extra_args)...);
=======
template <typename F, F Func, typename T1, typename T2, typename T3, typename... T>
struct RandIntLowBatchRuleHelper<F, Func, typelist<T1, T2, T3, T...>> {
  static Tensor apply(int64_t high, int64_t low, IntArrayRef shape, T... extra_args) {
    return random_batching_rule<decltype(&rand_int_low_wrapper<F, Func, T...>),
                                &rand_int_low_wrapper<F, Func, T...>,
                                int64_t, int64_t, T...>(shape, high, low, std::forward<T>(extra_args)...);
>>>>>>> c849d0eb
  }
};

template <typename A, A a, typename C>
struct RandpermBatchRuleHelper;

template <typename F, F Func, typename T1, typename... T>
struct RandpermBatchRuleHelper<F, Func, typelist<T1, T...>> {
  static Tensor apply(int64_t n, T... extra_args) {
    return randperm_batching_rule<F, Func, T...>(n, std::forward<T>(extra_args)...);
  }
};

<<<<<<< HEAD
template <typename A, A a, typename C>
struct UnaryBatchRuleLeadingFloatHelper;

template <typename F, F Func, typename A0, typename A1, typename... T>
struct UnaryBatchRuleLeadingFloatHelper<F, Func, typelist<A0, A1, T...>> {
  static std::tuple<Tensor, optional<int64_t>> apply(
      double scalar,
      const Tensor& tensor,
      optional<int64_t> batch_dim,
      T... extra_args) {
    return std::make_tuple(Func(scalar, tensor, std::forward<T>(extra_args)...), batch_dim);
  }
};

TORCH_LIBRARY_IMPL(aten, FT_BATCHED_KEY, m) {
  #define UNARY_POINTWISE_LEADING_FLOAT(op, overload) \
    VMAP_SUPPORT(#op"."#overload, SINGLE_ARG(\
      UnaryBatchRuleLeadingFloatHelper<\
        decltype(&ATEN_FN2(op, overload)), &ATEN_FN2(op, overload),\
        c10::guts::function_traits<decltype(ATEN_FN2(op, overload))>::parameter_types>::apply))

  VMAP_SUPPORT("normal.Tensor_float", BASIC_UNARY_BATCH_RULE(ATEN_FN2(normal, Tensor_float)));
  UNARY_POINTWISE_LEADING_FLOAT(normal, float_Tensor);
  // normal Tensor_Tensor needs binary batching rule so it's in that file

  #undef UNARY_POINTWISE_LEADING_FLOAT
}

=======
>>>>>>> c849d0eb
TORCH_LIBRARY_IMPL(aten, FuncTorchVmapMode, m) {
  #define RANDOM_BATCH_RULE(op) \
    m.impl(#op, SINGLE_ARG(\
      RandomBatchRuleHelper<decltype(&ATEN_FN(op)), &ATEN_FN(op), \
                            c10::guts::function_traits<decltype(ATEN_FN(op))>::parameter_types>::apply))

  #define RANDOM_BATCH_RULE2(op, overload) \
    m.impl(#op"."#overload, SINGLE_ARG(\
      RandomBatchRuleHelper<decltype(&ATEN_FN2(op, overload)), &ATEN_FN2(op, overload), \
                            c10::guts::function_traits<decltype(ATEN_FN2(op, overload))>::parameter_types>::apply))
  
  #define RANDOM_INPLACE_BATCH_RULE(op) \
    m.impl(#op, SINGLE_ARG(\
      RandomInplaceBatchRuleHelper<decltype(&ATEN_FN(op)), &ATEN_FN(op), \
                            c10::guts::function_traits<decltype(ATEN_FN(op))>::parameter_types>::apply))

  #define RANDOM_INPLACE_BATCH_RULE2(op, overload) \
    m.impl(#op"."#overload, SINGLE_ARG(\
      RandomInplaceBatchRuleHelper<decltype(&ATEN_FN2(op, overload)), &ATEN_FN2(op, overload), \
                            c10::guts::function_traits<decltype(ATEN_FN2(op, overload))>::parameter_types>::apply))

  #define RANDINT_BATCH_RULE(op) \
    m.impl(#op, SINGLE_ARG(\
      RandIntBatchRuleHelper<decltype(&ATEN_FN(op)), &ATEN_FN(op), \
                             c10::guts::function_traits<decltype(ATEN_FN(op))>::parameter_types>::apply))

  #define RANDINT_BATCH_RULE2(op, overload) \
    m.impl(#op"."#overload, SINGLE_ARG(\
      RandIntBatchRuleHelper<decltype(&ATEN_FN2(op, overload)), &ATEN_FN2(op, overload), \
                            c10::guts::function_traits<decltype(ATEN_FN2(op, overload))>::parameter_types>::apply))

  #define RAND_TWO_LEADING_SCALARS_BATCH_RULE(op, overload) \
    m.impl(#op"."#overload, SINGLE_ARG(\
      RandTwoLeadingScalarsBatchRuleHelper<decltype(&ATEN_FN2(op, overload)), &ATEN_FN2(op, overload), \
                                c10::guts::function_traits<decltype(ATEN_FN2(op, overload))>::parameter_types>::apply))
  #define RANDPERM_BATCH_RULE(op) \
    m.impl(#op, SINGLE_ARG(\
      RandpermBatchRuleHelper<decltype(&ATEN_FN(op)), &ATEN_FN(op), \
                            c10::guts::function_traits<decltype(ATEN_FN(op))>::parameter_types>::apply))

  #define RANDPERM_BATCH_RULE2(op, overload) \
    m.impl(#op"."#overload, SINGLE_ARG(\
      RandpermBatchRuleHelper<decltype(&ATEN_FN2(op, overload)), &ATEN_FN2(op, overload), \
                            c10::guts::function_traits<decltype(ATEN_FN2(op, overload))>::parameter_types>::apply))

  RANDOM_BATCH_RULE(randn);
  RANDOM_BATCH_RULE2(randn, generator);
  RANDOM_BATCH_RULE2(randn, generator_with_names);
  RANDOM_BATCH_RULE2(randn, names);

  RANDOM_BATCH_RULE(rand);
  RANDOM_BATCH_RULE2(rand, generator);
  RANDOM_BATCH_RULE2(rand, generator_with_names);
  RANDOM_BATCH_RULE2(rand, names);

  RANDOM_INPLACE_BATCH_RULE(random_);
  RANDOM_INPLACE_BATCH_RULE2(random_, from);
  RANDOM_INPLACE_BATCH_RULE2(random_, to);

  RANDINT_BATCH_RULE(randint);
  RANDINT_BATCH_RULE2(randint, generator);
  RAND_TWO_LEADING_SCALARS_BATCH_RULE(randint, low);
  RAND_TWO_LEADING_SCALARS_BATCH_RULE(randint, low_generator);

  RANDPERM_BATCH_RULE(randperm);
  RANDPERM_BATCH_RULE2(randperm, generator);

  RANDOM_INPLACE_BATCH_RULE(normal_);
  RAND_TWO_LEADING_SCALARS_BATCH_RULE(normal, float_float);

  #undef RANDOM_BATCH_RULE
  #undef RANDOM_BATCH_RULE2
  #undef RANDOM_INPLACE_BATCH_RULE
  #undef RANDOM_INPLACE_BATCH_RULE2
  #undef RANDINT_BATCH_RULE
  #undef RANDINT_BATCH_RULE2
<<<<<<< HEAD
  #undef RAND_TWO_LEADING_SCALARS_BATCH_RULE
=======
  #undef RANDINT_LOW_BATCH_RULE
  #undef RANDPERM_BATCH_RULE
>>>>>>> c849d0eb
  #undef RANDPERM_BATCH_RULE2
}
}} // namespace at::functorch<|MERGE_RESOLUTION|>--- conflicted
+++ resolved
@@ -11,14 +11,6 @@
 namespace at {
 namespace functorch {
 
-void check_randomness(std::string randomness) {
-  TORCH_CHECK(
-    randomness != "error",
-    "vmap: called random operation while in randomness error mode. Please either use the "
-    "'same' or 'different' randomness flags on vmap or perform the randomness operation out of vmap"
-  );
-}
-
 template <typename F, F Func, typename... ExtraArgs>
 Tensor random_batching_rule(IntArrayRef shape, ExtraArgs... extra_args) {
   c10::impl::ExcludeDispatchKeyGuard guard(kVmapModeKey);
@@ -26,7 +18,7 @@
   VmapDimVector shapeVec(shape.begin(), shape.end());
   shapeVec.insert(shapeVec.begin(), maybe_layer->batchSize());
   std::string randomness = maybe_layer->randomness();
-  check_randomness(randomness);
+  checkRandomness(randomness);
   if (randomness == "different") {
     return makeBatched(Func(shapeVec, std::forward<ExtraArgs>(extra_args)...), 0, maybe_layer->layerId());
   } else {
@@ -34,20 +26,6 @@
   }
 }
 
-<<<<<<< HEAD
-template <typename F, F Func, typename T0, typename T1, typename... ExtraArgs>
-Tensor rand_two_leading_scalars_batching_rule(T0 scalar0, T1 scalar1, IntArrayRef shape, ExtraArgs... extra_args) {
-    c10::impl::ExcludeDispatchKeyGuard guard(kVmapModeKey);
-    auto maybe_layer = maybeCurrentDynamicLayer();
-    VmapDimVector shapeVec(shape.begin(), shape.end());
-    shapeVec.insert(shapeVec.begin(), maybe_layer->batchSize());
-    if (maybe_layer->useBatchedRandom()) {
-      return makeBatched(Func(scalar0, scalar1, shapeVec, std::forward<ExtraArgs>(extra_args)...), 0, maybe_layer->layerId());
-    } else {
-      const auto res = Func(scalar0, scalar1, shape, std::forward<ExtraArgs>(extra_args)...);
-      return makeBatched(res.unsqueeze(0).expand(shapeVec), 0, maybe_layer->layerId());
-    }
-=======
 template <typename F, F Func, typename... ExtraArgs>
 Tensor& random_inplace_batching_rule(Tensor& self, ExtraArgs... extra_args) {
   c10::impl::ExcludeDispatchKeyGuard guard(kVmapModeKey);
@@ -58,7 +36,7 @@
   std::tie(self_value, self_bdim) = unwrapTensorAtLevel(self, cur_level);
   self_value = moveBatchDimToFront(self_value, self_bdim);
   std::string randomness = maybe_layer->randomness();
-  check_randomness(randomness);
+  checkRandomness(randomness);
   TORCH_CHECK(
     !(randomness == "different" && !self_bdim),
     "cannot ask for different inplace randomness on an unbatched tensor. This will appear like same randomness");
@@ -71,7 +49,6 @@
     Func(self_value, std::forward<ExtraArgs>(extra_args)...);
     return self;
   }
->>>>>>> c849d0eb
 }
 
 template <typename F, F Func, typename... ExtraArgs>
@@ -80,7 +57,7 @@
   auto maybe_layer = maybeCurrentDynamicLayer();
   auto const batch_size = maybe_layer->batchSize();
   std::string randomness = maybe_layer->randomness();
-  check_randomness(randomness);
+  checkRandomness(randomness);
   if (randomness == "different") {
     std::vector<at::Tensor> stackedList(batch_size);
     stackedList.reserve(batch_size);
@@ -95,6 +72,33 @@
   }
 }
 
+template <typename F, F Func, typename... ExtraArgs>
+Tensor normal_batching_rule(const Tensor& tensor, double scalar, ExtraArgs... extra_args) {
+  c10::impl::ExcludeDispatchKeyGuard guard(kVmapModeKey);
+  auto maybe_layer = maybeCurrentDynamicLayer();
+  const auto cur_level = maybe_layer->layerId();
+
+  Tensor tensor_value;
+  optional<int64_t> tensor_bdim;
+  std::tie(tensor_value, tensor_bdim) = unwrapTensorAtLevel(tensor, cur_level);
+  tensor_value = moveBatchDimToFront(tensor_value, tensor_bdim);
+
+  std::string randomness = maybe_layer->randomness();
+  checkRandomness(randomness, tensor_bdim.has_value());
+  auto shape = tensor_value.sizes();
+  VmapDimVector shapeVec(shape.begin(), shape.end());
+  shapeVec.insert(shapeVec.begin(), maybe_layer->batchSize());
+
+  if (randomness == "different" && !tensor_bdim) {
+    tensor_value = tensor_value.unsqueeze(0).expand(shapeVec);
+  }
+  auto out = Func(tensor_value, scalar, std::forward<ExtraArgs>(extra_args)...);
+  if (randomness == "same" && !tensor_bdim) {
+    return out;
+  }
+  return makeBatched(out, 0, cur_level);
+}
+
 template <typename A, A a, typename C>
 struct RandomBatchRuleHelper;
 
@@ -132,27 +136,20 @@
   }
 };
 
-template <typename F, F Func, typename... T>
-Tensor rand_int_low_wrapper(IntArrayRef shape, int64_t high, int64_t low, T... extra_args) {
-  return Func(high, low, shape, std::forward<T>(extra_args)...);
+template <typename F, F Func, typename T0, typename T1, typename... T>
+Tensor rand_int_low_wrapper(IntArrayRef shape, T0 scalar0, T1 scalar1, T... extra_args) {
+  return Func(scalar0, scalar1, shape, std::forward<T>(extra_args)...);
 }
 
 template <typename A, A a, typename C>
 struct RandTwoLeadingScalarsBatchRuleHelper;
 
-<<<<<<< HEAD
 template <typename F, F Func, typename T0, typename T1, typename T2, typename... T>
 struct RandTwoLeadingScalarsBatchRuleHelper<F, Func, typelist<T0, T1, T2, T...>> {
   static Tensor apply(T0 scalar0, T1 scalar1, IntArrayRef shape, T... extra_args) {
-    return rand_two_leading_scalars_batching_rule<F, Func, T0, T1, T...>(scalar0, scalar1, shape, std::forward<T>(extra_args)...);
-=======
-template <typename F, F Func, typename T1, typename T2, typename T3, typename... T>
-struct RandIntLowBatchRuleHelper<F, Func, typelist<T1, T2, T3, T...>> {
-  static Tensor apply(int64_t high, int64_t low, IntArrayRef shape, T... extra_args) {
-    return random_batching_rule<decltype(&rand_int_low_wrapper<F, Func, T...>),
-                                &rand_int_low_wrapper<F, Func, T...>,
-                                int64_t, int64_t, T...>(shape, high, low, std::forward<T>(extra_args)...);
->>>>>>> c849d0eb
+    return random_batching_rule<decltype(&rand_int_low_wrapper<F, Func, T0, T1, T...>),
+                                &rand_int_low_wrapper<F, Func, T0, T1, T...>,
+                                int64_t, int64_t, T...>(shape, scalar0, scalar1, std::forward<T>(extra_args)...);
   }
 };
 
@@ -166,37 +163,33 @@
   }
 };
 
-<<<<<<< HEAD
-template <typename A, A a, typename C>
-struct UnaryBatchRuleLeadingFloatHelper;
+template <typename A, A a, typename C>
+struct UnaryPointwiseRandomBatchRule;
 
 template <typename F, F Func, typename A0, typename A1, typename... T>
-struct UnaryBatchRuleLeadingFloatHelper<F, Func, typelist<A0, A1, T...>> {
-  static std::tuple<Tensor, optional<int64_t>> apply(
-      double scalar,
-      const Tensor& tensor,
-      optional<int64_t> batch_dim,
-      T... extra_args) {
-    return std::make_tuple(Func(scalar, tensor, std::forward<T>(extra_args)...), batch_dim);
-  }
-};
-
-TORCH_LIBRARY_IMPL(aten, FT_BATCHED_KEY, m) {
-  #define UNARY_POINTWISE_LEADING_FLOAT(op, overload) \
-    VMAP_SUPPORT(#op"."#overload, SINGLE_ARG(\
-      UnaryBatchRuleLeadingFloatHelper<\
-        decltype(&ATEN_FN2(op, overload)), &ATEN_FN2(op, overload),\
-        c10::guts::function_traits<decltype(ATEN_FN2(op, overload))>::parameter_types>::apply))
-
-  VMAP_SUPPORT("normal.Tensor_float", BASIC_UNARY_BATCH_RULE(ATEN_FN2(normal, Tensor_float)));
-  UNARY_POINTWISE_LEADING_FLOAT(normal, float_Tensor);
-  // normal Tensor_Tensor needs binary batching rule so it's in that file
-
-  #undef UNARY_POINTWISE_LEADING_FLOAT
-}
-
-=======
->>>>>>> c849d0eb
+struct UnaryPointwiseRandomBatchRule<F, Func, typelist<A0, A1, T...>> {
+  static Tensor apply(const Tensor& tensor, double scalar, T... extra_args) {
+    return normal_batching_rule<F, Func, T...>(tensor, scalar, std::forward<T>(extra_args)...);
+  }
+};
+
+template<typename F, F Func, typename... T>
+Tensor normal_wrapper(const Tensor& tensor, double scalar, T... extra_args) {
+  return Func(scalar, tensor, extra_args...);
+}
+
+template <typename A, A a, typename C>
+struct UnaryPointwiseRandomLeadingFloatBatchRule;
+
+template <typename F, F Func, typename A0, typename A1, typename... T>
+struct UnaryPointwiseRandomLeadingFloatBatchRule<F, Func, typelist<A0, A1, T...>> {
+  static Tensor apply(double scalar, const Tensor& tensor, T... extra_args) {
+    return normal_batching_rule<decltype(&normal_wrapper<F, Func, T...>),
+                                         &normal_wrapper<F, Func, T...>,
+                                         T...>(tensor, scalar, std::forward<T>(extra_args)...);
+  }
+};
+
 TORCH_LIBRARY_IMPL(aten, FuncTorchVmapMode, m) {
   #define RANDOM_BATCH_RULE(op) \
     m.impl(#op, SINGLE_ARG(\
@@ -241,6 +234,16 @@
     m.impl(#op"."#overload, SINGLE_ARG(\
       RandpermBatchRuleHelper<decltype(&ATEN_FN2(op, overload)), &ATEN_FN2(op, overload), \
                             c10::guts::function_traits<decltype(ATEN_FN2(op, overload))>::parameter_types>::apply))
+
+  #define UNARY_POINTWISE_RANDOM(op, overload) \
+    m.impl(#op"."#overload, SINGLE_ARG(\
+      UnaryPointwiseRandomBatchRule<decltype(&ATEN_FN2(op, overload)), &ATEN_FN2(op, overload), \
+                                    c10::guts::function_traits<decltype(ATEN_FN2(op, overload))>::parameter_types>::apply))
+  
+  #define UNARY_POINTWISE_RANDOM_LEADING_FLOAT(op, overload) \
+    m.impl(#op"."#overload, SINGLE_ARG(\
+      UnaryPointwiseRandomLeadingFloatBatchRule<decltype(&ATEN_FN2(op, overload)), &ATEN_FN2(op, overload), \
+                                                c10::guts::function_traits<decltype(ATEN_FN2(op, overload))>::parameter_types>::apply))
 
   RANDOM_BATCH_RULE(randn);
   RANDOM_BATCH_RULE2(randn, generator);
@@ -266,6 +269,8 @@
 
   RANDOM_INPLACE_BATCH_RULE(normal_);
   RAND_TWO_LEADING_SCALARS_BATCH_RULE(normal, float_float);
+  UNARY_POINTWISE_RANDOM(normal, Tensor_float);
+  UNARY_POINTWISE_RANDOM_LEADING_FLOAT(normal, float_Tensor);
 
   #undef RANDOM_BATCH_RULE
   #undef RANDOM_BATCH_RULE2
@@ -273,12 +278,10 @@
   #undef RANDOM_INPLACE_BATCH_RULE2
   #undef RANDINT_BATCH_RULE
   #undef RANDINT_BATCH_RULE2
-<<<<<<< HEAD
   #undef RAND_TWO_LEADING_SCALARS_BATCH_RULE
-=======
-  #undef RANDINT_LOW_BATCH_RULE
   #undef RANDPERM_BATCH_RULE
->>>>>>> c849d0eb
   #undef RANDPERM_BATCH_RULE2
+  #undef UNARY_POINTWISE_RANDOM
+  #undef UNARY_POINTWISE_RANDOM_LEADING_FLOAT
 }
 }} // namespace at::functorch